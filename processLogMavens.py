--- conflicted
+++ resolved
@@ -42,11 +42,8 @@
 # 2020-05-15 v0.6 incorporate suggested fixes for numeric formatting and text matching for names
 # 2020-06-16 v0.7 move commonly changed options to an INI file loaded at run time
 # 2020-06-17 v0.7.1 also support plain text export of emails with names from Mavens
-<<<<<<< HEAD
+# 2020-06-29 v0.7.2 change  skip prior option behavior to process multiple tables, files in any order
 # 2020-12-21 v0.8 initial support for processing tournament result files
-=======
-# 2020-06-29 v0.7.2 change  skip prior option behavior to process multiple tables, files in any order
->>>>>>> 6c122b0e
 #
 
 import argparse
@@ -67,11 +64,7 @@
 
 # script level constants
 # these are constants that are set in this script file and not intended to be edited or changed
-<<<<<<< HEAD
 VERSION = "0.8"
-=======
-VERSION = "0.7.2"
->>>>>>> 6c122b0e
 OPTIONS_FILE = "processLogMavens.ini"
 DEBUGLEVEL = 0
 LOCAL = "local"
@@ -482,7 +475,6 @@
     
     for filename in filesToProcess:
         f = open(filename, mode='r', encoding='utf-8')
-<<<<<<< HEAD
 
         # check if file represents tournament results as listed by PokerMavens
         # if so the function will process and return true, so close file handle and
@@ -495,11 +487,9 @@
         else:
             f.seek(0)
 
-
-=======
         handNumber = None
         handTime = None
->>>>>>> 6c122b0e
+
         line = f.readline()
         while (len(line) != 0):
             matches = re.search("Hand #(\d*)-(\d*) - (.*)$",line)
